--- conflicted
+++ resolved
@@ -13,11 +13,7 @@
 	ErrVariableInSet  = errors.New("parser: a set cannot contain any variables")
 )
 
-<<<<<<< HEAD
-var BiscuitLexerRules = []lexer.Rule{
-=======
 var BiscuitLexerRules = []lexer.SimpleRule{
->>>>>>> 5d5e903c
 	{Name: "Keyword", Pattern: `check if|allow if|deny if`},
 	{Name: "Function", Pattern: `prefix|suffix|matches|length|contains`},
 	{Name: "Hex", Pattern: `hex:`},
